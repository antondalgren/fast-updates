--- conflicted
+++ resolved
@@ -95,7 +95,7 @@
             await fastUpdater.finalizeBlock(false, TEST_EPOCH);
             submissionBlockNum = await web3.eth.getBlockNumber();
             // console.log(submissionBlockNum);
-            
+
             const sortitionRound = await fastUpdater.getSortitionRound(submissionBlockNum);
             console.log(submissionBlockNum, sortitionRound.seed.toString());
             for (let i = 0; i < NUM_ACCOUNTS; i++) {
@@ -104,13 +104,8 @@
                     const proof: Proof = VerifiableRandomness(keys[i], sortitionRound.seed, replicate);
                     const sortitionCredential = [replicate, [proof.gamma.x, proof.gamma.y], proof.c, proof.s];
 
-<<<<<<< HEAD
-                    if (proof.gamma.x < sortitionRound.cutoff) {
-                        console.log("submitting +-0-0+ client", i, "with rep", rep);
-=======
                     if (proof.gamma.x < sortitionRound.scoreCutoff) {
                         console.log("submitting +-0-0+ client", i, "with rep ", rep);
->>>>>>> fef818c9
                         const delta1 = "0x7310000000000000000000000000000000000000000000000000000000000000";
                         const delta2 = "0x0000000000000000000000000000000000000000000000000000";
                         const deltas = [[delta1, delta1, delta1, delta1, delta1, delta1, delta1], delta2];
@@ -133,8 +128,8 @@
         }
         breakVar = false;
         while (!breakVar) {
-            await fastUpdater.finalizeBlock(true, TEST_EPOCH);
-            submissionBlockNum = await web3.eth.getBlockNumber();
+            await fastUpdater.finalizeBlock(false, TEST_EPOCH);
+            submissionBlockNum = (await web3.eth.getBlockNumber()) - 1;
             console.log(submissionBlockNum);
 
             const sortitionRound = await fastUpdater.getSortitionRound(submissionBlockNum);
@@ -146,13 +141,8 @@
                     const proof: Proof = VerifiableRandomness(keys[i], sortitionRound.seed, replicate);
                     const sortitionCredential = [replicate, [proof.gamma.x, proof.gamma.y], proof.c, proof.s];
 
-<<<<<<< HEAD
-                    if (proof.gamma.x < sortitionRound.cutoff) {
-                        console.log("submitting -+0+0- client", i, "with rep", rep);
-=======
                     if (proof.gamma.x < sortitionRound.scoreCutoff) {
                         console.log("submitting -+0+0- client", i, "with rep ", rep);
->>>>>>> fef818c9
                         const delta1 = "0xd130000000000000000000000000000000000000000000000000000000000000";
                         const delta2 = "0x0000000000000000000000000000000000000000000000000000";
                         const deltas = [[delta1, delta1, delta1, delta1, delta1, delta1, delta1], delta2];

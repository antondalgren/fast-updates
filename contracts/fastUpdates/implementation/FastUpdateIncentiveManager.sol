--- conflicted
+++ resolved
@@ -91,10 +91,7 @@
         require(FPA.lessThan(offer.rangeLimit, sampleSize), "Offer would make the precision greater than 100%");
 
         rewardPool.transfer(FPA.Fee.unwrap(dc));
-<<<<<<< HEAD
-=======
         emit IncentiveOffered(dr, de, dc);
->>>>>>> ffee19ec
         payable(msg.sender).transfer(msg.value - FPA.Fee.unwrap(dc));
     }
 

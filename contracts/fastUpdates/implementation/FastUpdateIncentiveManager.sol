--- conflicted
+++ resolved
@@ -15,7 +15,15 @@
     FPA.Fee[] private excessOfferIncreases;
 
     function setIncentiveDuration(uint _duration) public override { // only governance
-        // Clear all increases, resize arrays
+        delete sampleIncreases;
+        delete rangeIncreases;
+        delete excessOfferIncreases;
+
+        for (uint i = 0; i < _duration; ++i) {
+            sampleIncreases.push();
+            rangeIncreases.push();
+            excessOfferIncreases.push();
+        }
     }
 
     // This is an optimization to prevent recalculation of these numbers in every offer.
@@ -24,12 +32,11 @@
     FPA.Range range;
     FPA.Fee excessOfferValue;
 
-    constructor(address payable _rp, FPA.SampleSize _bss, FPA.Range _br, FPA.SampleSize _sil, FPA.Fee _rip) {
-        rewardPool = _rp;
-        baseSampleSize = sampleSize = _bss;
-        baseRange = range = _br;
-        sampleIncreaseLimit = _sil;
-        rangeIncreasePrice = _rip;
+    constructor(address payable _rp, FPA.SampleSize _bss, FPA.Range _br, FPA.SampleSize _sil, FPA.Fee _rip, uint _dur) 
+        IIFastUpdateIncentiveManager(_rp, _bss, _br, _sil, _rip, _dur)
+    {
+        sampleSize = baseSampleSize;
+        range = baseRange;
         excessOfferValue = FPA.Fee.wrap(1); // Arbitrary initial value, but must not be 0
     }
 
@@ -49,23 +56,13 @@
         return range;
     }
 
-    // This is expected to be called only by FastUpdater
-    function firstParameters() public view override returns (FPA.SampleSize newSampleSize, FPA.Scale newScale) { // only governance
-        newSampleSize = computeSampleSize();
-        newScale = FPA.scaleWithPrecision(computePrecision());
-    }
-
     // This is expected to be called only by FastUpdater, and only at the end of a block.
     function nextUpdateParameters() public override returns (FPA.SampleSize newSampleSize, FPA.Scale newScale) { // only governance
         newSampleSize = sampleSize;
         newScale = FPA.scaleWithPrecision(computePrecision());
-<<<<<<< HEAD
         excessOfferValue = FPA.sub(excessOfferValue, excessOfferIncreases[0]);
         range = FPA.sub(range, rangeIncreases[0]);
         sampleSize = FPA.sub(sampleSize, sampleIncreases[0]);
-=======
-        // excessOfferValue = FPA.sub(excessOfferValue, excessOfferIncreases[0]);  commented due to error
->>>>>>> 2d5c72f0
         
         // sampleIncreases.circularZero16();
         // precisionIncreases.circularZero16();

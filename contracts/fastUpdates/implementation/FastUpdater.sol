// SPDX-License-Identifier: MIT
pragma solidity 0.8.18;

import { FastUpdaters, VIRTUAL_PROVIDER_BITS } from "./FastUpdaters.sol";
import { FastUpdateIncentiveManager } from "./FastUpdateIncentiveManager.sol";
import { Deltas } from "../lib/Deltas.sol";
import { SortitionRound, SortitionCredential, verifySortitionCredential } from "../lib/Sortition.sol";
import { IIFastUpdater } from "../interface/IIFastUpdater.sol";
import { IIFastUpdaters } from "../interface/IIFastUpdaters.sol";
import "../lib/FixedPointArithmetic.sol" as FPA;
import "../lib/Bn256.sol";
import "hardhat/console.sol";


// TODO: governance functions to change the anchor prices, e.g. at the time of deployment of this contract
contract FastUpdater is IIFastUpdater {
    // Circular list
    SortitionRound[] private activeSortitionRounds;
    // An FTSO v2 price is 32-bit, as per the ftso-scaling repo
    FPA.Price[1000] private anchorPrices;
    // We accumulate -128..127 unit deltas before recomputing the anchor price
    FPA.Delta[1000] private totalUnitDeltas;
    // scalePowers[i] = 1 + (0x15 bit precision) = scale ** (2 ** i)
    FPA.Scale[8] private scalePowers; // Must call setScale before this is used!

<<<<<<< HEAD
    function getSortitionRound(uint blockNum) public view returns (uint seed, uint cutoff) {
        // console.log("get", ix(activeSortitionRounds.length - i));
        // assert(i < activeSortitionRounds.length);
        SortitionRound memory sortitionRound = activeSortitionRounds[blockNum % activeSortitionRounds.length];
        seed = sortitionRound.seed;
        cutoff = sortitionRound.scoreCutoff;
        // blockNum = block.number;
    }

    function setAnchorPrices(uint32[] calldata _anchorPrices) public { // only governance
        for (uint i = 0; i < _anchorPrices.length; ++i) {
            anchorPrices[i] = _anchorPrices[i];
        }
    }

    function setSortitionParameters() private returns(uint16 expectedSampleSize8x8) {
        uint16 newPrecision1x15;
        (expectedSampleSize8x8, newPrecision1x15) = fastUpdateIncentiveManager.nextSortitionParameters();
        setPrecision(newPrecision1x15);
    }

    function setNextSortitionRound(bool newSeed, uint epochId, uint16 expectedSampleSize8x8) private {
        // uint epochId; // TODO: Get this correctly
        uint cutoff = getScoreCutoff(expectedSampleSize8x8);
=======
    function setSortitionParameters() private returns(FPA.SampleSize newSampleSize) {
        FPA.Scale newScale;
        (newSampleSize, newScale) = fastUpdateIncentiveManager.nextUpdateParameters();
        setScale(newScale);
    }

    function setNextSortitionRound(bool newSeed, FPA.SampleSize newSampleSize) private {
        uint epochId; // TODO: Get this correctly
        uint cutoff = getScoreCutoff(newSampleSize);
>>>>>>> 2c26c253
        uint seed;
        if (newSeed) { // TODO: this needs to be replaced with a real condition
            for (uint i = 0; i < activeProviderAddresses.length; ++i) {
                delete activeSortitionRounds[i];
            }
            IIFastUpdaters.ProviderRegistry memory registry = fastUpdaters.nextProviderRegistry(epochId);

            for (uint i = 0; i < registry.providerAddresses.length; ++i) {
                activeProviders[registry.providerAddresses[i]] = ActiveProviderData(registry.providerKeys[i], registry.providerWeights[i]);
                console.log("weight", activeProviders[registry.providerAddresses[i]].sortitionWeight);
            }
            seed = registry.seed;
        }
        else {
            seed = getPreviousSortitionRound(0).seed + 1;
        }

        setNextSortitionRound(SortitionRound(seed, cutoff));
    }

    // Called by Flare daemon at the end of each block
<<<<<<< HEAD
    function prepareForNewBlock(bool newSeed, uint epochId) public override { // only governance
        uint16 expectedSampleSize8x8 = setSortitionParameters();
        setNextSortitionRound(newSeed, epochId, expectedSampleSize8x8);
=======
    function finalizeBlock() public override { // only governance
        bool newSeed; // TODO: use a real thing here
        FPA.SampleSize newSampleSize = setSortitionParameters();
        setNextSortitionRound(newSeed, newSampleSize);
>>>>>>> 2c26c253
    }

    function submitUpdates(FastUpdates calldata updates) external override {
        uint blocksAgo = block.number - updates.sortitionBlock;
        SortitionRound storage sortitionRound = getPreviousSortitionRound(blocksAgo);
        ActiveProviderData storage providerData = activeProviders[msg.sender];

        verifySortitionCredential(sortitionRound, providerData.publicKey, providerData.sortitionWeight, updates.sortitionCredential);
        applyUpdates(updates.deltas);
    }

    function getScoreCutoff(FPA.SampleSize expectedSampleSize) private pure returns (uint) {
        // The formula is: (exp. s.size)/(num. prov.) = (score)/(score range)
        //   score range = 2**256
        //   num. prov.  = 2**VIRTUAL_PROVIDER_BITS
        //   exp. s.size = "expectedSampleSize8x8 >> 8", in that we keep the fractional bits:
        return uint(FPA.SampleSize.unwrap(expectedSampleSize)) << (256 - VIRTUAL_PROVIDER_BITS - 8);
    }

    function ix(uint i) private view returns (uint) {
        return (i + block.number) % activeSortitionRounds.length;
    }
    function getPreviousSortitionRound(uint i) private view returns (SortitionRound storage) {
        assert(i < activeSortitionRounds.length);
        return activeSortitionRounds[ix(activeSortitionRounds.length - i)];
    }
    function setNextSortitionRound(SortitionRound memory x) private {
        // console.log(ix(1), x.seed, x.scoreCutoff);
        activeSortitionRounds[ix(1)] = x;
    }
    function setSubmissionWindow(uint w) external override { // only governance
        delete activeSortitionRounds;
        for (uint i = 0; i < w; ++i) {  
            activeSortitionRounds.push();
        }
    }

    function setScale(FPA.Scale x) private {
        // Unavoidably expensive: when the precision changes the meaning of totalUnitDeltas also changes
        for (uint feed = 0; feed < 1000; ++feed) {
            weighAnchorPrice(feed);
        }

<<<<<<< HEAD
        bytes16 powers = padRight16(scale1x15);
        for (uint i = 1; i < 7; ++i) {
            scale1x15 = mulFixed1x15(scale1x15, scale1x15);
            powers |= padRight16(scale1x15) >> (16 * i);
        }
        precisionPowers = powers;
    }

    function deltaFactor(int8 totalUnitDelta) private view returns (uint16 factor1x15) {
        bytes16 powers = precisionPowers;
        bytes1 deltaBinary = bytes1(uint8(totalUnitDelta));
        factor1x15 = uint16(bytes2(hex"80_00")); // error here?

        bytes1 deltaBitMask = hex"01";
        bytes16 powerMask = hex"ff_00_00_00_00_00_00_00";

        while (deltaBinary != bytes1(0)) {
            if (deltaBinary & deltaBitMask != 0) {
                uint16 power1x15 = uint16(bytes2(precisionPowers & powerMask));
                factor1x15 = mulFixed1x15(factor1x15, power1x15);
            }

            powers <<= 16; // what does this do?
            deltaBinary >>= 1;
        }
=======
        FPA.powersInto(x, scalePowers);
>>>>>>> 2c26c253
    }

    function fetchCurrentPrices(
        uint[] calldata feeds
    ) external view override returns(FPA.Price[] memory prices) {
        prices = new FPA.Price[](feeds.length);
        for (uint i = 0; i < feeds.length; ++i) {
            prices[i] = computePrice(feeds[i]);
        }
    }

<<<<<<< HEAD
    function computePrice(uint32 anchorPrice, int8 totalUnitDelta) private view returns(uint32) {
        // console.log(uint(deltaFactor(totalUnitDelta)));
        return uint32(uint(anchorPrice) * uint(deltaFactor(totalUnitDelta)) >> 15);
=======
    function computePrice(uint feed) private view returns(FPA.Price) {
        return FPA.mul(anchorPrices[feed], FPA.pow(scalePowers, totalUnitDeltas[feed]));
>>>>>>> 2c26c253
    }

    function applyUpdates(Deltas calldata deltas) private {
        deltas.forEach(applyDelta); // TODO: optimize these calls for storage access
    }

    function applyDelta(
        FPA.Delta delta,
        uint feed
    ) private {
<<<<<<< HEAD
        // console.log(feed);
        int8 totalUnitDelta = totalUnitDeltas[feed];
=======
        FPA.Delta totalUnitDelta = totalUnitDeltas[feed];
>>>>>>> 2c26c253

        if (FPA.minDelta(totalUnitDelta) || FPA.maxDelta(totalUnitDelta)) {
            weighAnchorPrice(feed, delta);
        }
        else {
            totalUnitDeltas[feed] = FPA.add(totalUnitDelta, delta);
        }
    }

    function weighAnchorPrice(uint feed, FPA.Delta extraDelta) private {
        anchorPrices[feed] = computePrice(feed);
        totalUnitDeltas[feed] = extraDelta;
    }

    function weighAnchorPrice(uint feed) private {
        weighAnchorPrice(feed, FPA.zeroD);
    }
}<|MERGE_RESOLUTION|>--- conflicted
+++ resolved
@@ -23,42 +23,33 @@
     // scalePowers[i] = 1 + (0x15 bit precision) = scale ** (2 ** i)
     FPA.Scale[8] private scalePowers; // Must call setScale before this is used!
 
-<<<<<<< HEAD
     function getSortitionRound(uint blockNum) public view returns (uint seed, uint cutoff) {
-        // console.log("get", ix(activeSortitionRounds.length - i));
-        // assert(i < activeSortitionRounds.length);
         SortitionRound memory sortitionRound = activeSortitionRounds[blockNum % activeSortitionRounds.length];
         seed = sortitionRound.seed;
         cutoff = sortitionRound.scoreCutoff;
-        // blockNum = block.number;
     }
 
-    function setAnchorPrices(uint32[] calldata _anchorPrices) public { // only governance
+    function setAnchorPrices(FPA.Price[] calldata _anchorPrices) public { // only governance
         for (uint i = 0; i < _anchorPrices.length; ++i) {
             anchorPrices[i] = _anchorPrices[i];
         }
     }
 
-    function setSortitionParameters() private returns(uint16 expectedSampleSize8x8) {
-        uint16 newPrecision1x15;
-        (expectedSampleSize8x8, newPrecision1x15) = fastUpdateIncentiveManager.nextSortitionParameters();
-        setPrecision(newPrecision1x15);
+    function setFirstSortitionParameters() private returns(FPA.SampleSize newSampleSize) {
+        FPA.Scale newScale;
+        (newSampleSize, newScale) = fastUpdateIncentiveManager.firstParameters();
+        setScale(newScale);
     }
 
-    function setNextSortitionRound(bool newSeed, uint epochId, uint16 expectedSampleSize8x8) private {
-        // uint epochId; // TODO: Get this correctly
-        uint cutoff = getScoreCutoff(expectedSampleSize8x8);
-=======
     function setSortitionParameters() private returns(FPA.SampleSize newSampleSize) {
         FPA.Scale newScale;
         (newSampleSize, newScale) = fastUpdateIncentiveManager.nextUpdateParameters();
         setScale(newScale);
     }
 
-    function setNextSortitionRound(bool newSeed, FPA.SampleSize newSampleSize) private {
-        uint epochId; // TODO: Get this correctly
+    function setNextSortitionRound(bool newSeed, uint epochId, FPA.SampleSize newSampleSize) private {
+        // uint epochId; // TODO: Get this correctly
         uint cutoff = getScoreCutoff(newSampleSize);
->>>>>>> 2c26c253
         uint seed;
         if (newSeed) { // TODO: this needs to be replaced with a real condition
             for (uint i = 0; i < activeProviderAddresses.length; ++i) {
@@ -68,7 +59,6 @@
 
             for (uint i = 0; i < registry.providerAddresses.length; ++i) {
                 activeProviders[registry.providerAddresses[i]] = ActiveProviderData(registry.providerKeys[i], registry.providerWeights[i]);
-                console.log("weight", activeProviders[registry.providerAddresses[i]].sortitionWeight);
             }
             seed = registry.seed;
         }
@@ -79,17 +69,16 @@
         setNextSortitionRound(SortitionRound(seed, cutoff));
     }
 
+    // Called by Flare daemon at the beginning
+    function prepareFirstBlock(bool newSeed, uint epochId) public override { // only governance
+        FPA.SampleSize newSampleSize = setFirstSortitionParameters();
+        setNextSortitionRound(newSeed, epochId, newSampleSize);
+    }
+
     // Called by Flare daemon at the end of each block
-<<<<<<< HEAD
-    function prepareForNewBlock(bool newSeed, uint epochId) public override { // only governance
-        uint16 expectedSampleSize8x8 = setSortitionParameters();
-        setNextSortitionRound(newSeed, epochId, expectedSampleSize8x8);
-=======
-    function finalizeBlock() public override { // only governance
-        bool newSeed; // TODO: use a real thing here
+    function finalizeBlock(bool newSeed, uint epochId) public override { // only governance
         FPA.SampleSize newSampleSize = setSortitionParameters();
-        setNextSortitionRound(newSeed, newSampleSize);
->>>>>>> 2c26c253
+        setNextSortitionRound(newSeed, epochId, newSampleSize);
     }
 
     function submitUpdates(FastUpdates calldata updates) external override {
@@ -117,7 +106,6 @@
         return activeSortitionRounds[ix(activeSortitionRounds.length - i)];
     }
     function setNextSortitionRound(SortitionRound memory x) private {
-        // console.log(ix(1), x.seed, x.scoreCutoff);
         activeSortitionRounds[ix(1)] = x;
     }
     function setSubmissionWindow(uint w) external override { // only governance
@@ -133,35 +121,7 @@
             weighAnchorPrice(feed);
         }
 
-<<<<<<< HEAD
-        bytes16 powers = padRight16(scale1x15);
-        for (uint i = 1; i < 7; ++i) {
-            scale1x15 = mulFixed1x15(scale1x15, scale1x15);
-            powers |= padRight16(scale1x15) >> (16 * i);
-        }
-        precisionPowers = powers;
-    }
-
-    function deltaFactor(int8 totalUnitDelta) private view returns (uint16 factor1x15) {
-        bytes16 powers = precisionPowers;
-        bytes1 deltaBinary = bytes1(uint8(totalUnitDelta));
-        factor1x15 = uint16(bytes2(hex"80_00")); // error here?
-
-        bytes1 deltaBitMask = hex"01";
-        bytes16 powerMask = hex"ff_00_00_00_00_00_00_00";
-
-        while (deltaBinary != bytes1(0)) {
-            if (deltaBinary & deltaBitMask != 0) {
-                uint16 power1x15 = uint16(bytes2(precisionPowers & powerMask));
-                factor1x15 = mulFixed1x15(factor1x15, power1x15);
-            }
-
-            powers <<= 16; // what does this do?
-            deltaBinary >>= 1;
-        }
-=======
         FPA.powersInto(x, scalePowers);
->>>>>>> 2c26c253
     }
 
     function fetchCurrentPrices(
@@ -173,14 +133,8 @@
         }
     }
 
-<<<<<<< HEAD
-    function computePrice(uint32 anchorPrice, int8 totalUnitDelta) private view returns(uint32) {
-        // console.log(uint(deltaFactor(totalUnitDelta)));
-        return uint32(uint(anchorPrice) * uint(deltaFactor(totalUnitDelta)) >> 15);
-=======
     function computePrice(uint feed) private view returns(FPA.Price) {
         return FPA.mul(anchorPrices[feed], FPA.pow(scalePowers, totalUnitDeltas[feed]));
->>>>>>> 2c26c253
     }
 
     function applyUpdates(Deltas calldata deltas) private {
@@ -191,12 +145,7 @@
         FPA.Delta delta,
         uint feed
     ) private {
-<<<<<<< HEAD
-        // console.log(feed);
-        int8 totalUnitDelta = totalUnitDeltas[feed];
-=======
         FPA.Delta totalUnitDelta = totalUnitDeltas[feed];
->>>>>>> 2c26c253
 
         if (FPA.minDelta(totalUnitDelta) || FPA.maxDelta(totalUnitDelta)) {
             weighAnchorPrice(feed, delta);

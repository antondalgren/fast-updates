// SPDX-License-Identifier: MIT
pragma solidity 0.8.18;

import { FastUpdaters, VIRTUAL_PROVIDER_BITS } from "./FastUpdaters.sol";
import { FastUpdateIncentiveManager } from "./FastUpdateIncentiveManager.sol";
import { Deltas } from "../lib/Deltas.sol";
<<<<<<< HEAD
import { ECPoint, ECPoint2, SortitionRound, SortitionCredential, verifySortitionCredential } from "../lib/Sortition.sol";
import { IIFastUpdater } from "../interface/IIFastUpdater.sol";
import { IIFastUpdaters } from "../interface/IIFastUpdaters.sol";
=======
import {SortitionRound, SortitionCredential, verifySortitionCredential} from "../lib/Sortition.sol";
import "../lib/Bn256.sol";
import { IFastUpdater } from "../interface/IFastUpdater.sol";

contract FastUpdater is IFastUpdater {
    FastUpdaters private fastUpdaters;
    FastUpdateIncentiveManager private fastUpdateIncentiveManager;
>>>>>>> bcea0354

contract FastUpdater is IIFastUpdater {
    SortitionRound[] private activeSortitionRounds;

    function setSortitionParameters() private returns(uint16 expectedSampleSize8x8) {
        uint16 newPrecision1x15;
        (expectedSampleSize8x8, newPrecision1x15) = fastUpdateIncentiveManager.nextSortitionParameters();
        setPrecision(newPrecision1x15);
    }

    function setNextSortitionRound(bool newSeed, uint16 expectedSampleSize8x8) private {
        uint epochId; // TODO: Get this correctly
        uint cutoff = getScoreCutoff(expectedSampleSize8x8);
        uint seed;
        if (newSeed) { // TODO: this needs to be replaced with a real condition
            for (uint i = 0; i < activeProviderAddresses.length; ++i) {
                delete activeSortitionRounds[i];
            }
<<<<<<< HEAD
            IIFastUpdaters.ProviderRegistry memory registry = fastUpdaters.nextProviderRegistry(epochId);
            for (uint i = 0; i < registry.providerAddresses.length; ++i) {
                activeProviders[registry.providerAddresses[i]] = ActiveProviderData(registry.providerKeys[i], registry.providerWeights[i]);
=======
            Bn256.G1Point[] memory providerKeys;
            uint[] memory providerWeights;
            (seed, activeProviderAddresses, providerKeys, providerWeights) = fastUpdaters.nextProviderData(epochId);
            for (uint i = 0; i < activeProviderAddresses.length; ++i) {
                activeProviders[activeProviderAddresses[i]] = ActiveProviderData(providerKeys[i], providerWeights[i]);
>>>>>>> bcea0354
            }
            seed = registry.seed;
        }
        else {
            seed = getPreviousSortitionRound(0).seed + 1;
        }
        setNextSortitionRound(SortitionRound(seed, cutoff));
    }

    // Called by Flare daemon at the end of each block
    function finalizeBlock() public override { // only governance
        bool newSeed;
        uint16 expectedSampleSize8x8 = setSortitionParameters();
        setNextSortitionRound(newSeed, expectedSampleSize8x8);
    }

    function submitUpdates(FastUpdates calldata updates) external override {
        uint blocksAgo = block.number - updates.sortitionBlock;
        SortitionRound storage sortitionRound = getPreviousSortitionRound(blocksAgo);
        ActiveProviderData storage providerData = activeProviders[msg.sender];

        verifySortitionCredential(sortitionRound, providerData.publicKey, providerData.sortitionWeight, updates.sortitionCredential);
        applyUpdates(updates.deltas);
    }

    function getScoreCutoff(uint16 expectedSampleSize8x8) private pure returns (uint) {
        // The formula is: (exp. s.size)/(num. prov.) = (score)/(score range)
        //   score range = 2**256
        //   num. prov.  = 2**VIRTUAL_PROVIDER_BITS
        //   exp. s.size = "expectedSampleSize8x8 >> 8", in that we keep the fractional bits:
        return uint(expectedSampleSize8x8) << (256 - VIRTUAL_PROVIDER_BITS - 8);
    }

    function ix(uint i) private view returns (uint) {
        return (i + block.number) % activeSortitionRounds.length;
    }
    function getPreviousSortitionRound(uint i) private view returns (SortitionRound storage) {
        assert(i < activeSortitionRounds.length);
        return activeSortitionRounds[ix(activeSortitionRounds.length - i)];
    }
    function setNextSortitionRound(SortitionRound memory x) private {
        activeSortitionRounds[ix(1)] = x;
    }
<<<<<<< HEAD
    function setSubmissionWindow(uint w) external override { // only governance
=======

    function setSubmissionWindow(uint w) private {
        // only governance
>>>>>>> bcea0354
        delete activeSortitionRounds;
        for (uint i = 0; i < w; ++i) {  
            activeSortitionRounds.push();
        }
    }

    uint32[1000] private anchorPrices;
    int8[1000] private totalUnitDeltas;

    // stand-in for uint16[8]; precisionPowers[i] = 1 + (0x15 bit fraction) = precision1x15 ** (2 ** i)
    bytes16 private precisionPowers; // Must call setPrecision before this is used!

    function padRight16(uint16 x) private pure returns(bytes16) {
        return bytes16(bytes2(x));
    }

    function mulFixed1x15(uint16 x, uint16 y) private pure returns(uint16) {
        return uint16((uint32(x) * uint32(y)) >> 15);
    }

    function setPrecision(uint16 scale1x15) private {
        // Unavoidably expensive: when the precision changes the meaning of totalUnitDeltas also changes
        for (uint feed = 0; feed < 1000; ++feed) {
            weighAnchorPrice(feed);
        }

        bytes16 powers = padRight16(scale1x15);
        for (uint i = 1; i < 7; ++i) {
            scale1x15 = mulFixed1x15(scale1x15, scale1x15);
            powers |= padRight16(scale1x15) >> (16 * i);
        }
        precisionPowers = powers;
    }

    function deltaFactor(int8 totalUnitDelta) private view returns (uint16 factor1x15) {
        bytes16 powers = precisionPowers;
        bytes1 deltaBinary = bytes1(uint8(totalUnitDelta));
        factor1x15 = uint16(bytes2(hex"a0_00"));

        bytes1 deltaBitMask = hex"01";
        bytes16 powerMask = hex"ff_00_00_00_00_00_00_00";

        while (deltaBinary != bytes1(0)) {
            if (deltaBinary & deltaBitMask != 0) {
                uint16 power1x15 = uint16(bytes2(precisionPowers & powerMask));
                factor1x15 = mulFixed1x15(factor1x15, power1x15);
            }

            powers <<= 16;
            deltaBinary >>= 1;
        }
    }

    function fetchCurrentPrices(
        uint[] calldata feeds
    ) external view override returns(uint[] memory prices) {
        prices = new uint[](feeds.length);
        for (uint i = 0; i < feeds.length; ++i) {
            uint feed = feeds[i];
            prices[i] = computePrice(anchorPrices[feed], totalUnitDeltas[feed]);
        }
    }

    function computePrice(uint32 anchorPrice, int8 totalUnitDelta) private view returns(uint32) {
        return uint32(uint(anchorPrice) * uint(deltaFactor(totalUnitDelta)) >> 15);
    }

    function applyUpdates(Deltas calldata deltas) private {
        deltas.forEach(applyDelta); // TODO: optimize these calls for storage access
    }

    function applyDelta(
        int delta,
        uint feed
    ) private {
        int8 totalUnitDelta = totalUnitDeltas[feed];

        if (totalUnitDelta == type(int8).min || totalUnitDelta == type(int8).max) {
            weighAnchorPrice(feed, int8(delta));
        }
        else {
            totalUnitDeltas[feed] = int8(totalUnitDelta + delta);
        }
    }

    function weighAnchorPrice(uint feed, int8 extraDelta) private {
        anchorPrices[feed] = computePrice(anchorPrices[feed], totalUnitDeltas[feed]);
        totalUnitDeltas[feed] = extraDelta;
    }

    function weighAnchorPrice(uint feed) private {
        weighAnchorPrice(feed, 0);
    }
}<|MERGE_RESOLUTION|>--- conflicted
+++ resolved
@@ -4,19 +4,10 @@
 import { FastUpdaters, VIRTUAL_PROVIDER_BITS } from "./FastUpdaters.sol";
 import { FastUpdateIncentiveManager } from "./FastUpdateIncentiveManager.sol";
 import { Deltas } from "../lib/Deltas.sol";
-<<<<<<< HEAD
-import { ECPoint, ECPoint2, SortitionRound, SortitionCredential, verifySortitionCredential } from "../lib/Sortition.sol";
+import { SortitionRound, SortitionCredential, verifySortitionCredential } from "../lib/Sortition.sol";
 import { IIFastUpdater } from "../interface/IIFastUpdater.sol";
 import { IIFastUpdaters } from "../interface/IIFastUpdaters.sol";
-=======
-import {SortitionRound, SortitionCredential, verifySortitionCredential} from "../lib/Sortition.sol";
 import "../lib/Bn256.sol";
-import { IFastUpdater } from "../interface/IFastUpdater.sol";
-
-contract FastUpdater is IFastUpdater {
-    FastUpdaters private fastUpdaters;
-    FastUpdateIncentiveManager private fastUpdateIncentiveManager;
->>>>>>> bcea0354
 
 contract FastUpdater is IIFastUpdater {
     SortitionRound[] private activeSortitionRounds;
@@ -35,17 +26,9 @@
             for (uint i = 0; i < activeProviderAddresses.length; ++i) {
                 delete activeSortitionRounds[i];
             }
-<<<<<<< HEAD
             IIFastUpdaters.ProviderRegistry memory registry = fastUpdaters.nextProviderRegistry(epochId);
             for (uint i = 0; i < registry.providerAddresses.length; ++i) {
                 activeProviders[registry.providerAddresses[i]] = ActiveProviderData(registry.providerKeys[i], registry.providerWeights[i]);
-=======
-            Bn256.G1Point[] memory providerKeys;
-            uint[] memory providerWeights;
-            (seed, activeProviderAddresses, providerKeys, providerWeights) = fastUpdaters.nextProviderData(epochId);
-            for (uint i = 0; i < activeProviderAddresses.length; ++i) {
-                activeProviders[activeProviderAddresses[i]] = ActiveProviderData(providerKeys[i], providerWeights[i]);
->>>>>>> bcea0354
             }
             seed = registry.seed;
         }
@@ -89,13 +72,7 @@
     function setNextSortitionRound(SortitionRound memory x) private {
         activeSortitionRounds[ix(1)] = x;
     }
-<<<<<<< HEAD
     function setSubmissionWindow(uint w) external override { // only governance
-=======
-
-    function setSubmissionWindow(uint w) private {
-        // only governance
->>>>>>> bcea0354
         delete activeSortitionRounds;
         for (uint i = 0; i < w; ++i) {  
             activeSortitionRounds.push();

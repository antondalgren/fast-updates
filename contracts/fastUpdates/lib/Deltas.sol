// SPDX-License-Identifier: MIT
pragma solidity 0.8.18;
import "hardhat/console.sol";

//import "./FixedPointArithmetic.sol" as FPA;

// An array of 1000 2-bit entries, packed
struct Deltas {
    bytes32[7] mainParts;
    bytes26 tailPart;
}

// f is applied to each delta with index, as though mapping over an array
function forEach(Deltas calldata deltas, function(int, uint) f) {
    for (uint i = 0; i < 7; ++i) {
        deltas.mainParts[i].forEachPackedBytes32n(i, f, 32);
    }
    bytes32(deltas.tailPart).forEachPackedBytes32n(7, f, 26);
}

// n is the number of bytes to operate on, starting from index 0
function forEachPackedBytes32n(bytes32 packedBytes, uint i, function(int, uint) f, uint n) {
    i *= 32;
    for (uint j = 0; j < n; ++j) {
        packedBytes[j].forEachPackedBits2(i + j, f);
    }
}

// f is applied to the signed 2-bit integers packed into a bytes1
// The value -2 is rejected.
function forEachPackedBits2(bytes1 packedBits2, uint ij, function(int, uint) f) {
    ij *= 4;
    for (uint k = 0; k < 8; k += 2) {
        int8 entry = int8(uint8(packedBits2 << k)) >> 6;
        assert(entry != -2);
<<<<<<< HEAD
        f(entry, ij + k);
=======
        f(FPA.Delta.wrap(entry), ij + k/2);
>>>>>>> 2d5c72f0
    }
}

using {forEach} for Deltas global;
using {forEachPackedBytes32n} for bytes32;
using {forEachPackedBits2} for bytes1;<|MERGE_RESOLUTION|>--- conflicted
+++ resolved
@@ -33,11 +33,7 @@
     for (uint k = 0; k < 8; k += 2) {
         int8 entry = int8(uint8(packedBits2 << k)) >> 6;
         assert(entry != -2);
-<<<<<<< HEAD
-        f(entry, ij + k);
-=======
-        f(FPA.Delta.wrap(entry), ij + k/2);
->>>>>>> 2d5c72f0
+        f(entry, ij + k/2);
     }
 }
 

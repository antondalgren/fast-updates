// SPDX-License-Identifier: MIT
pragma solidity 0.8.18;
import "hardhat/console.sol";

import "./FixedPointArithmetic.sol" as FPA;

// An array of 1000 2-bit entries, packed
struct Deltas {
    bytes32[7] mainParts;
    bytes26 tailPart;
}

// f is applied to each delta with index, as though mapping over an array
function forEach(Deltas calldata deltas, function(FPA.Delta, uint) f) {
    for (uint i = 0; i < 7; ++i) {
        deltas.mainParts[i].forEachPackedBytes32n(i, f, 32);
    }
    bytes32(deltas.tailPart).forEachPackedBytes32n(7, f, 26);
}

// n is the number of bytes to operate on, starting from index 0
function forEachPackedBytes32n(bytes32 packedBytes, uint i, function(FPA.Delta, uint) f, uint n) {
    i *= 32;
    for (uint j = 0; j < n; ++j) {
        packedBytes[j].forEachPackedBits2(i + j, f);
    }
}

// f is applied to the signed 2-bit integers packed into a bytes1
// The value -2 is rejected.
function forEachPackedBits2(bytes1 packedBits2, uint ij, function(FPA.Delta, uint) f) {
    ij *= 4;
    for (uint k = 0; k < 8; k += 2) {
        int8 entry = int8(uint8(packedBits2 << k)) >> 6;
        assert(entry != -2);
<<<<<<< HEAD
        // console.log(entry);
        f(entry, (ij + k/2)); // bug?
=======
        f(FPA.Delta.wrap(entry), ij + k);
>>>>>>> 2c26c253
    }
}

using {forEach} for Deltas global;
using {forEachPackedBytes32n} for bytes32;
using {forEachPackedBits2} for bytes1;<|MERGE_RESOLUTION|>--- conflicted
+++ resolved
@@ -33,12 +33,7 @@
     for (uint k = 0; k < 8; k += 2) {
         int8 entry = int8(uint8(packedBits2 << k)) >> 6;
         assert(entry != -2);
-<<<<<<< HEAD
-        // console.log(entry);
-        f(entry, (ij + k/2)); // bug?
-=======
-        f(FPA.Delta.wrap(entry), ij + k);
->>>>>>> 2c26c253
+        f(FPA.Delta.wrap(entry), ij + k/2);
     }
 }
 
